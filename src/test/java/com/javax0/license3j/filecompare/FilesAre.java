--- conflicted
+++ resolved
@@ -6,16 +6,13 @@
 import java.io.IOException;
 import java.util.ArrayList;
 import java.util.Collections;
-<<<<<<< HEAD
 import java.util.Iterator;
-=======
->>>>>>> bbd04889
+
 import java.util.List;
 
 public class FilesAre {
     private static int TYPICAL_TEST_FILE_SIZE = 25;
 
-<<<<<<< HEAD
     public static boolean theSame(String fnA, String fnB)
             throws IOException {
         final List<SourceLine> linesA = new ArrayList<>();
@@ -71,96 +68,12 @@
         return a.eof() && b.eof();
     }
 
-=======
-    /**
-     * <p>
-     * Compares two files after reading the lines of the files from the disk and sorting their lines.
-     * Comment lines (starting with #) are ignored.
-     * </p>
-     * <p>
-     * This method is used to compare the decoded license file with a reference file that the test relies on.
-     * Since different Java versions may sort the properties in different order the reference file may contain
-     * the properties to different order. To cope with this the implementation of this method sorts the lines
-     * of the files before comparing them. This may lead to some undetected error when the decoded file contains
-     * the digest part or the separator lines in wrong order, but otherwise excatly same as in the reference file.
-     * The probability of this is extremely small.
-     * </p>
-     *
-     * @param fnA the name of the first file
-     * @param fnB the name of the second file
-     * @return true if the files contain the same lines
-     * @throws IOException if one of the files can not be read
-     */
-    public static boolean theSame(String fnA, String fnB)
-            throws IOException {
-        final List<String> linesA = new ArrayList<>(TYPICAL_TEST_FILE_SIZE);
-        final List<String> linesB = new ArrayList<>(TYPICAL_TEST_FILE_SIZE);
-        boolean sizesAreDifferent = readFilesToLists(fnA, fnB, linesA, linesB);
-        if (sizesAreDifferent) {
-            return false;
-        }
-        Collections.sort(linesA);
-        Collections.sort(linesB);
-        int i = 0;
-        while (i < linesA.size()) {
-            if (i >= linesA.size()) {
-                return true;
-            }
-            final SourceLine a = new SourceLine(linesA.get(i));
-            final SourceLine b = new SourceLine(linesB.get(i));
-            if (theyAreNotComments(a, b) && a.doesNotEqual(b)) {
-                return false;
-            }
-            i++;
-        }
-        return true;
-    }
 
-    /**
-     * Read the content of the files in to the lists.
-     *
-     * @param fnA    name of the first file
-     * @param fnB    name of the second file
-     * @param linesA lines for the first files
-     * @param linesB lines for the second file
-     * @return true if the number of the lines in one file is not the same as in the other, in which case the two
-     * files are not the same obviously.
-     * @throws IOException if one of the files cannot be read
-     */
-    private static boolean readFilesToLists(String fnA, String fnB, List<String> linesA, List<String> linesB)
-            throws IOException {
-        try (final BufferedReader rA = new BufferedReader(new FileReader(new File(fnA)));
-             final BufferedReader rB = new BufferedReader(new FileReader(new File(fnB)))) {
-            while (true) {
-                final String a = rA.readLine();
-                final String b = rB.readLine();
-                if (a == null && b == null) {
-                    return false;
-                }
-                if ((a == null) != (b == null)) {
-                    return true;
-                }
-                linesA.add(a);
-                linesB.add(b);
-            }
-        }
-    }
-
-
-    private static boolean bothAreEof(SourceLine a, SourceLine b) {
-        return a.eof() && b.eof();
-    }
-
->>>>>>> bbd04889
     private static boolean oneIsEof(SourceLine a, SourceLine b) {
         return a.eof() || b.eof();
     }
 
     private static boolean theyAreNotComments(SourceLine a, SourceLine b) {
-<<<<<<< HEAD
         return !(a.isComment() && b.isComment());
-=======
-        return a.isNotComment() || b.isNotComment();
->>>>>>> bbd04889
     }
 }